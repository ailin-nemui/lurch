# lurch 0.6.5
/lʊʁç/. In German, an Axolotl is a type of Lurch, which simply means 'amphibian'. This plugin brings Axolotl, by now renamed to double ratchet, to libpurple applications such as [Pidgin](https://www.pidgin.im/) by implementing [OMEMO](https://conversations.im/omemo/).

(Plus I thought the word sounds funny, especially when pronounced by a speaker of English.)

## News
0.6.5 is out and you should get it as it contains important security updates.

If you use any text-formatting, through XHTML-IM a whole plaintext copy of your text was sent along with the ciphertext, which is obviously bad.
The `<html>` tags and any additional `<body>` tags are now stripped from the message.

Also, the tag is now appended to the key, i.e. is part of the data which is encrypted with the double ratchet session.

## Installation
### From a package (easy)
#### Linux
##### Arch Linux

``` bash
sudo pacman -S base-devel git pidgin libpurple mxml sqlite libxml2 libgcrypt
git clone https://aur.archlinux.org/libpurple-lurch-git.git
cd libpurple-lurch-git
makepkg
sudo pacman -U *.xz
```

<<<<<<< HEAD
### Compiling (harder)
#### Linux (and MacOS?)
1. First, install the (submodules') dependencies
* `libpurple-dev`
* `libmxml-dev`
* `libxml2-dev`
* `libsqlite3-dev`
* `libgcrypt20-dev`
=======
### Linux
First, install the (submodules') dependencies (`libpurple-dev`, `libmxml-dev`, `libxml2-dev`, `libsqlite3-dev`, `libgcrypt20-dev`).
>>>>>>> e2e2e1ad

These might have different names in different GNU/Linux distributions (such as Fedora or Arch, for instance).

You'll also need `cmake` to compile and you'll most likely want to install `git` to download (and in the future, update) the code easily.

For some hints on how to get the required libraries on macOS, see issue #8.

##### Debian, Ubuntu
Unfortunately, _Debian Stable_ comes with an older version of _mxml_ (2.6).
See issues #30 and #35 on some hints how to get a newer version from the _Testing_ repositories (2.7 is required).

On Debian testing and Ubuntu 16.04, you can install the dependencies with this command:

``` bash
sudo apt install cmake git libpurple-dev, libmxml-dev, libxml2-dev, libsqlite3-dev, libgcrypt20-dev
```

###### ArchLinux, Parabola
On Arch and Parabola, you can install the dependencies with this command:

``` bash
sudo pacman -S base-devel git pidgin libpurple mxml sqlite libxml2 libgcrypt
```
##### Fedora
On Fedora, you can install the dependencies with this command:


``` bash
sudo dnf install cmake git libpurple-devel mxml-devel libxml2-devel libsqlite3x-devel libgcrypt-devel
```

2. Then, get the source code, including all submodules and their submodules:

``` bash
git clone https://github.com/gkdr/lurch/
cd lurch
git submodule update --init --recursive
```

If you just pull a newer version (`git pull`), remember to also update the submodules as they might have changed!

3. Finally, build and install with:

``` bash
make
make install-home
```

Which copies the compiled plugin into your local libpurple plugin directory.

The next time you start Pidgin, or another libpurple client, you should be able to activate it in the "Plugins" window.

## MacOS variations

Install dependencies using Homebrew.

```
brew install glib libxml2 libmxml sqlite libgcrypt hg
```

Get a copy of the libpurple soure (from Pidgin), and prepare it so we can use it
during the build.

```
hg clone https://bitbucket.org/pidgin/main pidgin
cd pidgin
hg checkout v2.10.12
./configure $(./configure --help | grep -i -- --disable | awk '{ print $1 }')
```

```
make LIBPURPLE_CFLAGS=-I${PWD}/pidgin/libpurple LIBPURPLE_LDFLAGS=/Applications/Adium.app/Contents/Frameworks/libpurple.framework/libpurple LJABBER=
```

### Windows
Thanks to EionRobb, Windows users can use the dlls he compiled and provides here: https://eion.robbmob.com/lurch/

1. Download the plugin .dll itself and put it in the `Program Files\Pidgin\plugins` directory. If you want to talk to other OMEMO clients, use _lurch-compat.dll_.
2. Download _libgcrypt-20.dll_ and _libgpg-error-0.dll_ and put them in the `Program Files\Pidgin` directory.

These instructions can also be found at the provided link.

### More
The current version of libpurple does not come with [Message Carbons](https://xmpp.org/extensions/xep-0280.html) support, i.e. if you have multiple devices, your Pidgin might not receive that message, and if you write messages on other devices, you do not see them either.

Lucky for you, I wrote another plugin to fix this! You can find it here: https://github.com/gkdr/carbons
Be aware that both are really experimental and might not work well, especially not together.

## Usage
This plugin will set the window title to notify the user if encryption is enabled or not. If it is, it will generally not send plaintext messages. If a plaintext message is received in a chat that is supposed to be encrypted, the user will be warned.

For conversations with one other user, it is automatically activated if the other user is using OMEMO too. If you do not want this, you can blacklist the user by typing `/lurch blacklist add` in the conversation window.

In groupchats, encryption has to be turned on first by typing `/lurch enable`. This is a client-side setting, so every participant has to do this in order for it to work. Warning messages are displayed if it does not work for every user in the conference, hopefully helping to fix the issue.

The same restrictions as with other OMEMO applications apply though - each user has to have every other user in his buddy list, otherwise the information needed to build a session is not accessible. Thus, it is recommended to set it to members-only.
Additionally, the room has to be set to non-anonymous so that the full JID of every user is accessible - otherwise, the necessary information cannot be fetched.

It is __recommended__ you confirm the fingerprints look the same on each device, including among your own.To do this, you can e.g. display all fingerprints participating in a conversation using `/lurch show fp conv`.

More information on the available commands can be found by typing `/lurch help` in any conversation window.

## It doesn't work!
If something does not work as expected, don't hesitate to open an issue.
You can also reach me on the Pidgin IRC channel (#pidgin on freenode) as `_riba`, or send me an email.

It will usually be helpful (i.e. I will probably ask for it anyway) if you provide me with some information from the debug log, which you can find at _Help->Debug Window_ in Pidgin.

In case it is more serious and Pidgin crashes, I will have to ask you for a backtrace.
You can obtain it in the following way:
* Open Pidgin in gdb: `gdb pidgin`
* Run it: `run`
* Do whatever you were doing to make it crash
* When it does crash, type `bt` (or `backtrace`)
* Copy the whole thing

## Answers
### Can it talk to other OMEMO clients?
__Yes__, it was (briefly) tested with:
* [Conversations](https://conversations.im/)
* [The gajim OMEMO plugin](https://dev.gajim.org/gajim/gajim-plugins/wikis/OmemoGajimPlugin)
* [Mancho's libpurple plugin](https://git.imp.fu-berlin.de/mancho/libpurple-omemo-plugin)

### Do encrypted group chats work?
Yes.

### Does it work in Finch?
Mostly, but I only tried it briefly.

It only uses libpurple functions, so if they are implemented in the client correctly, they should work.
That being said, indicating encrypted chats by setting the topic does not seem to work in Finch (maybe just because window titles are very short). The encryption itself does work though, which you can confirm by looking at the sent/received messages in the debug log.

## Caveats
If you don't install the additional plugin mentioned above, this is probably not the right thing to use if you have multiple clients running at the same time, as there is no message carbons support in libpurple as of now.
MAM for "catchup" and offline messages is also not supported by libpurple.

Again: This plugin is _highly experimental_, so you should not trust your life on it.<|MERGE_RESOLUTION|>--- conflicted
+++ resolved
@@ -24,19 +24,14 @@
 sudo pacman -U *.xz
 ```
 
-<<<<<<< HEAD
 ### Compiling (harder)
-#### Linux (and MacOS?)
+#### Linux
 1. First, install the (submodules') dependencies
 * `libpurple-dev`
 * `libmxml-dev`
 * `libxml2-dev`
 * `libsqlite3-dev`
 * `libgcrypt20-dev`
-=======
-### Linux
-First, install the (submodules') dependencies (`libpurple-dev`, `libmxml-dev`, `libxml2-dev`, `libsqlite3-dev`, `libgcrypt20-dev`).
->>>>>>> e2e2e1ad
 
 These might have different names in different GNU/Linux distributions (such as Fedora or Arch, for instance).
 

# lurch 0.6.5
/lʊʁç/. In German, an Axolotl is a type of Lurch, which simply means 'amphibian'. This plugin brings Axolotl, by now renamed to double ratchet, to libpurple applications such as [Pidgin](https://www.pidgin.im/) by implementing [OMEMO](https://conversations.im/omemo/).

(Plus I thought the word sounds funny, especially when pronounced by a speaker of English.)

## News
0.6.5 is out and you should get it as it contains important security updates.

If you use any text-formatting, through XHTML-IM a whole plaintext copy of your text was sent along with the ciphertext, which is obviously bad.
The `<html>` tags and any additional `<body>` tags are now stripped from the message.

Also, the tag is now appended to the key, i.e. is part of the data which is encrypted with the double ratchet session.

## Installation
### From a package (easy)
#### Linux
##### Arch Linux

``` bash
sudo pacman -S base-devel git pidgin libpurple mxml sqlite libxml2 libgcrypt
git clone https://aur.archlinux.org/libpurple-lurch-git.git
cd libpurple-lurch-git
makepkg
sudo pacman -U *.xz
```

### Compiling (harder)
#### Linux
1. First, install the (submodules') dependencies
* `libpurple-dev`
* `libmxml-dev`
* `libxml2-dev`
* `libsqlite3-dev`
* `libgcrypt20-dev`

<<<<<<< HEAD
These might have different names in different GNU/Linux distributions (such as Fedora or Arch, for instance).

You'll also need `cmake` to compile and you'll most likely want to install `git` to download (and in the future, update) the code easily.

For some hints on how to get the required libraries on macOS, see issue #8.

##### Debian, Ubuntu
Unfortunately, _Debian Stable_ comes with an older version of _mxml_ (2.6).
See issues #30 and #35 on some hints how to get a newer version from the _Testing_ repositories (2.7 is required).
=======
Make sure that you use at least version 2.7 of _mxml_.
>>>>>>> a482cfa9

On Debian testing and Ubuntu 16.04, you can install the dependencies with this command:

``` bash
sudo apt install cmake git libpurple-dev, libmxml-dev, libxml2-dev, libsqlite3-dev, libgcrypt20-dev
```

###### ArchLinux, Parabola
On Arch and Parabola, you can install the dependencies with this command:

``` bash
sudo pacman -S base-devel git pidgin libpurple mxml sqlite libxml2 libgcrypt
```
##### Fedora
On Fedora, you can install the dependencies with this command:


``` bash
sudo dnf install cmake git libpurple-devel mxml-devel libxml2-devel libsqlite3x-devel libgcrypt-devel
```

2. Then, get the source code, including all submodules and their submodules:

``` bash
git clone https://github.com/gkdr/lurch/
cd lurch
git submodule update --init --recursive
```

If you just pull a newer version (`git pull`), remember to also update the submodules as they might have changed!

3. Finally, build and install with:

``` bash
make
make install-home
```

Which copies the compiled plugin into your local libpurple plugin directory.

The next time you start Pidgin, or another libpurple client, you should be able to activate it in the "Plugins" window.

## MacOS variations

Install dependencies using Homebrew.

```
brew install glib libxml2 libmxml sqlite libgcrypt hg
```

Get a copy of the libpurple soure (from Pidgin), and prepare it so we can use it
during the build.

```
hg clone https://bitbucket.org/pidgin/main pidgin
cd pidgin
hg checkout v2.10.12
./configure $(./configure --help | grep -i -- --disable | awk '{ print $1 }')
```

```
make LIBPURPLE_CFLAGS=-I${PWD}/pidgin/libpurple LIBPURPLE_LDFLAGS=/Applications/Adium.app/Contents/Frameworks/libpurple.framework/libpurple LJABBER=
```

### Windows
Thanks to EionRobb, Windows users can use the dlls he compiled and provides here: https://eion.robbmob.com/lurch/

1. Download the plugin .dll itself and put it in the `Program Files\Pidgin\plugins` directory. If you want to talk to other OMEMO clients, use _lurch-compat.dll_.
2. Download _libgcrypt-20.dll_ and _libgpg-error-0.dll_ and put them in the `Program Files\Pidgin` directory.

These instructions can also be found at the provided link.

### More
The current version of libpurple does not come with [Message Carbons](https://xmpp.org/extensions/xep-0280.html) support, i.e. if you have multiple devices, your Pidgin might not receive that message, and if you write messages on other devices, you do not see them either.

Lucky for you, I wrote another plugin to fix this! You can find it here: https://github.com/gkdr/carbons
Be aware that both are really experimental and might not work well, especially not together.

## Usage
This plugin will set the window title to notify the user if encryption is enabled or not. If it is, it will generally not send plaintext messages. If a plaintext message is received in a chat that is supposed to be encrypted, the user will be warned.

For conversations with one other user, it is automatically activated if the other user is using OMEMO too. If you do not want this, you can blacklist the user by typing `/lurch blacklist add` in the conversation window.

In groupchats, encryption has to be turned on first by typing `/lurch enable`. This is a client-side setting, so every participant has to do this in order for it to work. Warning messages are displayed if it does not work for every user in the conference, hopefully helping to fix the issue.

The same restrictions as with other OMEMO applications apply though - each user has to have every other user in his buddy list, otherwise the information needed to build a session is not accessible. Thus, it is recommended to set it to members-only.
Additionally, the room has to be set to non-anonymous so that the full JID of every user is accessible - otherwise, the necessary information cannot be fetched.

It is __recommended__ you confirm the fingerprints look the same on each device, including among your own.To do this, you can e.g. display all fingerprints participating in a conversation using `/lurch show fp conv`.

More information on the available commands can be found by typing `/lurch help` in any conversation window.

## It doesn't work!
If something does not work as expected, don't hesitate to open an issue.
You can also reach me on the Pidgin IRC channel (#pidgin on freenode) as `_riba`, or send me an email.

It will usually be helpful (i.e. I will probably ask for it anyway) if you provide me with some information from the debug log, which you can find at _Help->Debug Window_ in Pidgin.

In case it is more serious and Pidgin crashes, I will have to ask you for a backtrace.
You can obtain it in the following way:
* Open Pidgin in gdb: `gdb pidgin`
* Run it: `run`
* Do whatever you were doing to make it crash
* When it does crash, type `bt` (or `backtrace`)
* Copy the whole thing

## Answers
### Can it talk to other OMEMO clients?
__Yes__, it was (briefly) tested with:
* [Conversations](https://conversations.im/)
* [The gajim OMEMO plugin](https://dev.gajim.org/gajim/gajim-plugins/wikis/OmemoGajimPlugin)
* [Mancho's libpurple plugin](https://git.imp.fu-berlin.de/mancho/libpurple-omemo-plugin)

### Do encrypted group chats work?
Yes.

### Does it work in Finch?
Mostly, but I only tried it briefly.

It only uses libpurple functions, so if they are implemented in the client correctly, they should work.
That being said, indicating encrypted chats by setting the topic does not seem to work in Finch (maybe just because window titles are very short). The encryption itself does work though, which you can confirm by looking at the sent/received messages in the debug log.

## Caveats
If you don't install the additional plugin mentioned above, this is probably not the right thing to use if you have multiple clients running at the same time, as there is no message carbons support in libpurple as of now.
MAM for "catchup" and offline messages is also not supported by libpurple.

Again: This plugin is _highly experimental_, so you should not trust your life on it.<|MERGE_RESOLUTION|>--- conflicted
+++ resolved
@@ -33,20 +33,12 @@
 * `libsqlite3-dev`
 * `libgcrypt20-dev`
 
-<<<<<<< HEAD
 These might have different names in different GNU/Linux distributions (such as Fedora or Arch, for instance).
 
 You'll also need `cmake` to compile and you'll most likely want to install `git` to download (and in the future, update) the code easily.
 
-For some hints on how to get the required libraries on macOS, see issue #8.
-
 ##### Debian, Ubuntu
-Unfortunately, _Debian Stable_ comes with an older version of _mxml_ (2.6).
-See issues #30 and #35 on some hints how to get a newer version from the _Testing_ repositories (2.7 is required).
-=======
 Make sure that you use at least version 2.7 of _mxml_.
->>>>>>> a482cfa9
-
 On Debian testing and Ubuntu 16.04, you can install the dependencies with this command:
 
 ``` bash
